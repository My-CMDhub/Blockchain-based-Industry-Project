--- conflicted
+++ resolved
@@ -57,10 +57,5 @@
 #rule
 .cursor
 .cursor/rules
-cursor-memory-bank
-<<<<<<< HEAD
 
-=======
-memory-bank
-.cursorrules
->>>>>>> aff2d1e0
+
